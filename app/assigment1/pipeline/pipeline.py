"""
Algorithm Pipeline
"""

from collections.abc import Iterable
from pathlib import Path

import cv2
import numpy as np
from loguru import logger
from pydantic import BaseModel

from app.assigment1.custom_types import GrayScaleFrame, Line, RBGFrame
from app.assigment1.loader import load_video
from app.assigment1.utilities import extract_metadata, progressbar

OUTPUT_FORMAT = "mp4v"
TRESHOLD = 0.7


class LanesHistory(BaseModel):
    left: list = []
    right: list = []


class Pipeline:
    def __init__(self, input_video: Path) -> None:
        self.video = load_video(input_video)
        if not self.video:
            raise FileNotFoundError
        metadata = extract_metadata(self.video)
        self.height = metadata.height
        self.width = metadata.width
        self.frame_count = metadata.frame_count
        self.fps = metadata.fps
        self.lanes_history = LanesHistory()
        self.i = 0
        self.move_lane_cooldown = 0
        self.move_lane = True
        self.right_slope_his = []
        self.left_slope_his = []
        self.inter_x = []
        self.inter_y = []
        self.right_slope_avg = 0.6
        self.left_slope_avg = -0.9
        self.b_history_left_lane = []

    def process(self, output_video: Path) -> None:
        output_video = cv2.VideoWriter(
            str(output_video),
            cv2.VideoWriter_fourcc(*OUTPUT_FORMAT),
            self.fps,
            (self.width, self.height),
        )
        progress_bar = progressbar(self.frame_count)
        for frame in self._get_frames():
            corrected_frame = frame.copy()
            if is_night := self._is_night_frame(frame):
                corrected_frame = self._night_correction(frame)
            mask = self._area_of_interest_mask(is_night)
            isolated_lane_colors = self._isolate_color_lanes(corrected_frame, is_night)
            binary_frame = self._process_for_canny(isolated_lane_colors)
            roi_binary_frame = cv2.bitwise_and(binary_frame, mask)
            lines = self._hough_transform(roi_binary_frame)

            if lines is None:
                output_video.write(cv2.cvtColor(frame, cv2.COLOR_RGB2BGR))
                continue

            left_lines, right_lines = self._separate_lines(lines)
            left_slope = self._calculate_average_slope(left_lines)
            if not left_slope:
                left_slope = -1.8 if is_night else -1.1
            right_slope = self._calculate_average_slope(right_lines)
            if not right_slope:
                right_slope = 0.8 if is_night else 0.6
            right_slope = self._average_history(right_slope, self.right_slope_his)
            left_slope = self._average_history(left_slope, self.left_slope_his)
            avg_left_line = self._average_lines(left_lines)
            avg_right_line = self._average_lines(right_lines)
            frame_height = frame.shape[0]
            roi_top = 800 if is_night else 700
            extended_left_line = self._extend_line_to_full_height(
                avg_left_line,
                roi_top,
                frame_height,
            )
            extended_right_line = self._extend_line_to_full_height(
                avg_right_line,
                roi_top,
                frame_height,
            )

            smoothed_left_line = self._smooth_line(
                extended_left_line,
                self.lanes_history.left,
            )
            self.b_history_left_lane.append(self.get_b(smoothed_left_line))
            if len(self.b_history_left_lane) > 20:
                self.b_history_left_lane.pop(0)
            smoothed_right_line = self._smooth_line(
                extended_right_line,
                self.lanes_history.right,
            )

            # =============== STEP 6: Draw Final Lanes ===============
            if self.move_lane_cooldown > 0:
                self.move_lane_cooldown -= 1
                x, y = self.calculate_intersection(
                    smoothed_left_line, smoothed_right_line
                )
                x = self._average_history(x, self.inter_x)
                hold_x.append(x)
                if len(hold_x) == 20:
                    # Different approach because we need tighter bound for night
                    if is_night:
                        txt = None
                        max_index = np.argmax(self.b_history_left_lane)
                        min_index = np.argmin(self.b_history_left_lane)
                        threshold = (
                            self.b_history_left_lane[max_index]
                            - self.b_history_left_lane[min_index]
                        ) > 200
                        if threshold and min_index < max_index:
                            txt = "moving left"
                        elif threshold:
                            txt = "moving right"

                    else:
                        count = 0
                        for i in range(len(hold_x) - 1):
                            if hold_x[i] > hold_x[i + 1]:
                                count += 1
                            else:
                                count -= 1
                        if max(hold_x) - min(hold_x) < 40:
                            txt = None
                        if count > 0:
                            txt = "moving left"
                        else:
                            txt = "moving right"
            else:
                threshold = TRESHOLD if not is_night else 1
                num = 4 if not is_night else 6
                self.move_lane = (
                    True
                    if (
                        abs(right_slope - self.right_slope_avg) >= threshold
                        and abs(left_slope + self.left_slope_avg) >= threshold
                    )
                    or abs(right_slope - self.right_slope_avg) > num
                    or abs(left_slope + self.left_slope_avg) > num
                    else False
                )

                if self.move_lane:
                    txt = None
                    self.move_lane_cooldown = 70
                    self.inter_x = []
                    self.inter_y = []
                    self.count_frames_since_change = 0
                    hold_x = []
                    self.b_history_left_lane = []

            if self.move_lane and txt:
                annotated_frame = frame.copy()
                cv2.putText(
                    annotated_frame,
                    txt,
                    (int(self.width / 4), int(self.height / 2)),
                    cv2.FONT_HERSHEY_SIMPLEX,
                    3.0,
                    (0, 0, 255),
                    5,
                    cv2.LINE_AA,
                )
            else:
                # Draw the lane lines
                annotated_frame = self.draw_lanes_on_frame(
                    frame,
                    smoothed_left_line,
                    smoothed_right_line,
                    fill_color=(0, 255, 0),
                    draw_lane_area=True,
                )

            output_video.write(cv2.cvtColor(annotated_frame, cv2.COLOR_RGB2BGR))
            progress_bar()
        output_video.release()

    def _get_frames(self) -> Iterable[RBGFrame]:
        logger.debug("Iterating through video frames")
        while (read := self.video.read())[0]:
            (_, frame) = read
            frame: RBGFrame = cv2.cvtColor(frame, cv2.COLOR_BGR2RGB)
            yield frame
        self.video.release()
        return

    @staticmethod
    def _night_correction(frame: RBGFrame, gamma=2.5) -> RBGFrame:
        inv_gamma = 1.0 / gamma
        lookup_table = np.array(
            [((i / 255.0) ** inv_gamma) * 255 for i in np.arange(0, 256)],
        ).astype("uint8")

        # Apply gamma correction using the lookup table
        corrected_image = cv2.LUT(frame, lookup_table)
        kernel_size = 9

        # Smoothing image, noise from correcting
        return cv2.GaussianBlur(corrected_image, (kernel_size, kernel_size), 0)

        # Display the corrected image

    def _separate_lines(self, lines: list[Line]) -> tuple[list[Line], list[Line]]:
        left_lines = []
        right_lines = []

        # We assume the middle of the image is the dividing line
        # (everything with negative slope or left side is 'left'
        #  positive slope or right side is 'right').
        # Tweak slope thresholds as needed.
        img_center = self.width / 2
        slope_threshold = 0.5

        for line in lines:
            for x1, y1, x2, y2 in line:
                # Avoid dividing by zero
                if (x2 - x1) == 0:
                    continue
                slope = (y2 - y1) / (x2 - x1)
                # Filter out almost-horizontal lines
                if abs(slope) < slope_threshold:
                    continue

                # Decide left vs right by slope sign and x-position
                if slope < 0 and max(x1, x2) < img_center:
                    left_lines.append((x1, y1, x2, y2))
                elif slope > 0 and min(x1, x2) > img_center:
                    right_lines.append((x1, y1, x2, y2))

        return left_lines, right_lines

    @staticmethod
    def _smooth_line(
        current_line: Line,
        history: list[Line],
        max_history: int = 10,
    ) -> None | Line:
        """
        Smooth the line over time using a small history buffer.
        current_line: (x1, y1, x2, y2)
        history_dict: dictionary storing the lines for left/right across frames
        side: 'left' or 'right'
        max_history: how many past lines to store
        """
        if current_line is not None:
            # Store current line
            history.append(current_line)

        # Keep history up to 'max_history' length
        if len(history) > max_history:
            history.pop(0)

        # If we have no lines in history, return None
        if len(history) == 0:
            return None

        # Average over all lines in history
        arr = np.array(history, dtype=np.float32)
        x1_avg = int(np.mean(arr[:, 0]))
        y1_avg = int(np.mean(arr[:, 1]))
        x2_avg = int(np.mean(arr[:, 2]))
        y2_avg = int(np.mean(arr[:, 3]))

        return (x1_avg, y1_avg, x2_avg, y2_avg)

    @staticmethod
    def _extend_line_to_full_height(
        line: None | tuple[int, int, int, int],
        top_limit: int,
        bottom_limit: int,
    ) -> None | tuple[int, int, int, int]:
        if line is None:
            return None

        x1, y1, x2, y2 = line
        if x2 == x1:  # Vertical line
            return (x1, top_limit, x2, bottom_limit)

        slope = (y2 - y1) / (x2 - x1)
        b = y1 - slope * x1  # y = mx + b

        x_top = (top_limit - b) / slope
        x_bottom = (bottom_limit - b) / slope

        return int(x_top), int(top_limit), int(x_bottom), int(bottom_limit)

    @staticmethod
    def _average_lines(lines: list) -> tuple[int, int, int, int]:
        if len(lines) == 0:
            return None

        # Convert to numpy for easier math
        lines_arr = np.array(lines, dtype=np.float32)
        x1_mean = np.mean(lines_arr[:, 0])
        y1_mean = np.mean(lines_arr[:, 1])
        x2_mean = np.mean(lines_arr[:, 2])
        y2_mean = np.mean(lines_arr[:, 3])

        return (int(x1_mean), int(y1_mean), int(x2_mean), int(y2_mean))

    @staticmethod
    def _calculate_average_slope(lines: list) -> float:
        """
        Calculate the average slope of a set of lines.
        """
        if not lines:
            return None
        slopes = []
        for line in lines:
            for x1, y1, x2, y2 in [line]:
                if (x2 - x1) != 0:  # Avoid vertical lines
                    slope = (y2 - y1) / (x2 - x1)
                    slopes.append(slope)

        return np.mean(slopes) if slopes else None

    @staticmethod
    def _is_night_frame(frame: RBGFrame, threshold=250) -> bool:
        # Convert to grayscale
        gray_image = cv2.cvtColor(frame, cv2.COLOR_RGB2GRAY)

        # Calculate the average pixel intensity
        avg_intensity = np.mean(gray_image)

        # Check if the average intensity is below the threshold
        return avg_intensity < threshold

    @staticmethod
    def _isolate_color_lanes(frame: RBGFrame, is_night=False) -> RBGFrame:
        hsv_frame = cv2.cvtColor(frame, cv2.COLOR_RGB2HSV)

        # Define ranges for yellow and white
        # lower_yellow = np.array([20, 80, 80])
        # upper_yellow = np.array([40, 150, 150])
        lower_white = np.array([0, 0, 175])
        upper_white = np.array([200, 150 if not is_night else 65, 255])

        # Create masks for yellow and white
        # yellow_mask = cv2.inRange(hsv_frame, lower_yellow, upper_yellow)
        white_mask = cv2.inRange(hsv_frame, lower_white, upper_white)

        # Combine masks and apply
        # combined_mask = cv2.bitwise_or(yellow_mask, white_mask)
        color_isolated = cv2.bitwise_and(hsv_frame, hsv_frame, mask=white_mask)

        return cv2.cvtColor(color_isolated, cv2.COLOR_HSV2RGB)

    @staticmethod
    def _process_for_canny(frame: RBGFrame) -> GrayScaleFrame:
        gray = cv2.cvtColor(frame, cv2.COLOR_BGR2GRAY)

        # Define a kernel size for Gaussian smoothing
        kernel_size = 9

        return cv2.GaussianBlur(gray, (kernel_size, kernel_size), 0)

    @staticmethod
    def _hough_transform(frame: GrayScaleFrame) -> list:
        # Define Hough Transform parameters
        rho = 2  # Distance resolution in pixels
        theta = np.pi / 180  # Angular resolution in radians
        threshold = 30  # Minimum number of votes
        min_line_length = 20  # Minimum number of pixels making up a line
        max_line_gap = 15  # Maximum gap in pixels between lines

        # Detect lines using Hough Transform
        return cv2.HoughLinesP(
            frame,
            rho,
            theta,
            threshold,
            np.array([]),
            min_line_length,
            max_line_gap,
        )

    def _area_of_interest_mask(self, is_night=False) -> GrayScaleFrame:
        height, width = self.height, self.width
        mask = np.zeros((height, width), dtype=np.uint8)

        polygon = np.array(
            [
                [
                    (int(width * 0.2), height * 0.8),  # Bottom-left
                    (int(width * 0.35), int(height * 0.55)),  # Top-left
                    (int(width * 0.55), int(height * 0.55)),  # Top-right
                    (int(width * 0.8), height * 0.8),  # Bottom-right
                ],
            ],
            dtype=np.int32,
        )

        if is_night:
            # Different Video, adjusting ROI
            polygon = np.array(
                [
                    [
                        (int(width * 0.3), height),  # Bottom-left
                        (int(width * 0.3), int(height * 0.75)),  # Top-left
                        (int(width * 0.5), int(height * 0.7)),  # Top-left
                        (int(width * 0.8), height),  # Bottom-right
                    ],
                ],
                dtype=np.int32,
            )

        # Fill polygon with white
        cv2.fillPoly(mask, polygon, [255])

        return mask

    @staticmethod
    def _average_history(
        current_slope: float,
        history: list[float],
        max_history: int = 10,
    ) -> None | float:
        history.append(current_slope)

        if len(history) > max_history:
            history.pop(0)

        # If we have no lines in history, return None
        if len(history) == 0:
            return None

        return np.mean(history)

    def calculate_intersection(
        self, left_line: tuple, right_line: tuple
    ) -> tuple[float, float]:
        # Unpack the lines
        x1_left, y1_left, x2_left, y2_left = left_line
        x1_right, y1_right, x2_right, y2_right = right_line

        # Calculate the slopes (m1 and m2)
        m1 = (y2_left - y1_left) / (x2_left - x1_left) if x2_left != x1_left else None
        m2 = (
            (y2_right - y1_right) / (x2_right - x1_right)
            if x2_right != x1_right
            else None
        )

        # Handle vertical lines
        if m1 is None:  # Left line is vertical
            x = x1_left
            y = m2 * x + (y1_right - m2 * x1_right)
        elif m2 is None:  # Right line is vertical
            x = x1_right
            y = m1 * x + (y1_left - m1 * x1_left)
        else:
            # Calculate the y-intercepts (b1 and b2)
            b1 = y1_left - m1 * x1_left
            b2 = y1_right - m2 * x1_right

            # Calculate the intersection point
            x = (b2 - b1) / (m1 - m2)
            y = m1 * x + b1

        return x, y

<<<<<<< HEAD


    def draw_lanes_on_frame(
        self,
        frame,
        left_lane,
        right_lane,
        color=(255, 0, 0),
        thickness=8,
        fill_color=None,
        draw_lane_area=False
    ):
        """
        Draw left and right lanes onto the frame.
        Optionally fill the area in between lanes.
        """
        overlay = frame.copy()

        # Draw the lane lines
        if left_lane is not None:
            cv2.line(
                overlay,
                (left_lane[0], left_lane[1]),
                (left_lane[2], left_lane[3]),
                color,
                thickness
            )
        if right_lane is not None:
            cv2.line(
                overlay,
                (right_lane[0], right_lane[1]),
                (right_lane[2], right_lane[3]),
                color,
                thickness
            )

        # Optionally fill the area between the two lanes
        if draw_lane_area and (left_lane is not None) and (right_lane is not None):
            pts = np.array([
                [left_lane[0], left_lane[1]],
                [left_lane[2], left_lane[3]],
                [right_lane[2], right_lane[3]],
                [right_lane[0], right_lane[1]]
            ], dtype=np.int32)

            cv2.fillPoly(overlay, [pts], fill_color)

        # Combine overlay with original using some transparency
        alpha = 0.4
        frame_with_lanes = cv2.addWeighted(overlay, alpha, frame, 1 - alpha, 0)

        return frame_with_lanes
=======
    @staticmethod
    def get_b(line: Line) -> float:
        x1, y1, x2, y2 = line
        m = (y2 - y1) / (x2 - x1)
        # Calculate y-intercept (b)
        b = y1 - m * x1
        return b


def draw_lanes_on_frame(
    frame,
    left_lane,
    right_lane,
    color=(255, 0, 0),
    thickness=8,
    fill_color=None,
    draw_lane_area=False,
):
    """
    Draw left and right lanes onto the frame.
    Optionally fill the area in between lanes.
    """
    overlay = frame.copy()

    # Draw the lane lines
    if left_lane is not None:
        cv2.line(
            overlay,
            (left_lane[0], left_lane[1]),
            (left_lane[2], left_lane[3]),
            color,
            thickness,
        )
    if right_lane is not None:
        cv2.line(
            overlay,
            (right_lane[0], right_lane[1]),
            (right_lane[2], right_lane[3]),
            color,
            thickness,
        )

    # Optionally fill the area between the two lanes
    if draw_lane_area and (left_lane is not None) and (right_lane is not None):
        pts = np.array(
            [
                [left_lane[0], left_lane[1]],
                [left_lane[2], left_lane[3]],
                [right_lane[2], right_lane[3]],
                [right_lane[0], right_lane[1]],
            ],
            dtype=np.int32,
        )

        cv2.fillPoly(overlay, [pts], fill_color)

    # Combine overlay with original using some transparency
    alpha = 0.4
    frame_with_lanes = cv2.addWeighted(overlay, alpha, frame, 1 - alpha, 0)

    return frame_with_lanes
>>>>>>> df681f9d
<|MERGE_RESOLUTION|>--- conflicted
+++ resolved
@@ -472,60 +472,6 @@
 
         return x, y
 
-<<<<<<< HEAD
-
-
-    def draw_lanes_on_frame(
-        self,
-        frame,
-        left_lane,
-        right_lane,
-        color=(255, 0, 0),
-        thickness=8,
-        fill_color=None,
-        draw_lane_area=False
-    ):
-        """
-        Draw left and right lanes onto the frame.
-        Optionally fill the area in between lanes.
-        """
-        overlay = frame.copy()
-
-        # Draw the lane lines
-        if left_lane is not None:
-            cv2.line(
-                overlay,
-                (left_lane[0], left_lane[1]),
-                (left_lane[2], left_lane[3]),
-                color,
-                thickness
-            )
-        if right_lane is not None:
-            cv2.line(
-                overlay,
-                (right_lane[0], right_lane[1]),
-                (right_lane[2], right_lane[3]),
-                color,
-                thickness
-            )
-
-        # Optionally fill the area between the two lanes
-        if draw_lane_area and (left_lane is not None) and (right_lane is not None):
-            pts = np.array([
-                [left_lane[0], left_lane[1]],
-                [left_lane[2], left_lane[3]],
-                [right_lane[2], right_lane[3]],
-                [right_lane[0], right_lane[1]]
-            ], dtype=np.int32)
-
-            cv2.fillPoly(overlay, [pts], fill_color)
-
-        # Combine overlay with original using some transparency
-        alpha = 0.4
-        frame_with_lanes = cv2.addWeighted(overlay, alpha, frame, 1 - alpha, 0)
-
-        return frame_with_lanes
-=======
     @staticmethod
     def get_b(line: Line) -> float:
         x1, y1, x2, y2 = line
@@ -586,5 +532,4 @@
     alpha = 0.4
     frame_with_lanes = cv2.addWeighted(overlay, alpha, frame, 1 - alpha, 0)
 
-    return frame_with_lanes
->>>>>>> df681f9d
+    return frame_with_lanes